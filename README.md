--- conflicted
+++ resolved
@@ -4,72 +4,6 @@
 [![forthebadge](http://forthebadge.com/images/badges/designed-in-ms-paint.svg)](http://forthebadge.com)
 [![forthebadge](http://forthebadge.com/images/badges/made-with-crayons.svg)](http://forthebadge.com)
 
-<<<<<<< HEAD
-## Modules: ##
-- BEE2: Main application script, starts up the application.
-- config: Subclass of ConfigParser, with some useful tweaks
-- contextWin: Implements the rightclick context menu for items.
-- FakeZip: simulates a ZipFile object based on a directory. Used to allow packageLoader to load either, without needing to check the type every time.
-- gameMan: Manages adding and removing games as well as exporting editoritems.
-- itemPropWin: A window which allows changing the default properties for an item.
-- loadScreen: Shows a window with loading bars during the startup process.
-- packageLoader: Reads packages and parses all data out of them.
-- paletteLoader: Reads and writes palettes to disk.
-- property_parser: Library to allow reading and writing Valve's KeyValues format.
-- richTextBox: Subclassed version of Tkinter's Text widget, with options to allow easily adding special formating like bullet lists.
-- selectorWin: Window class which allows picking items from a list, displaying various data about each option.
-- sound: Handles playing sound effects, using PyGame.
-- UI: Holds the majority of the UI code, tying the components together.
-- utils: Various utility functions and a Vector class.
-- VBSP: The BEE2's VBSP hook, which modifies a map VMF before it is compiled by the original VBSP.
-- vmfLib: A library which parses a VMF file to allow easy modification.
-- voiceLine: Parses quote pack data, and determines the appropriate quote to use for a given map.
-- VRAD: The BEE2's VRAD hook, which switches to use fast lighting when not in preview mode, and packs files into the BSP after the compilation.
-
-- png
-- tkinter_png: Libraries to read PNG files into Tkinter-compatible formats.  
-  Additionally contains some BEE2-specific helper functions that do the conversion, and cache calls so an image is only read once.
-
-Intended features:
-
-Back end:
-* Start up
-  - Check to see if VBSP / VRAD / particles_manifest / other files have been updated by Steam
-	+ If updated, then rename to *_original (for VRAD/VBSP) and copy in modded versions, for others append extra entries from relevant locations.
-  - Load config.cfg from root directory
-  - Load *.Bee2Style files from configurable directory
-  - Load *.Bee2Item files from configurable directory
-	+ Load alternate versions if they exist (maybe have the same name + an "Alternate" keyvalue?)
-  - Load *.Bee2Palette files from configurable directory
-    + Extract Image
-    + Determine groupings
-    + Locate dependant style
-  - Load *.Bee2Palette files from configurable directory
-  - Locate all known supported games from Steam location (ie. Portal 2, Portal 2 Beta, Aperture Tag) for dropdown of which game desired for export.
-* Export
-  - Given a Palette (list of items with positions) and selected style, export the "editoritems.txt" to configured game
-  - Save as last exported palette
-  - Export all packaged files from [.Bee2Item]s to configured game directory
-* Save/Load Palette
-  - Save list of items and positions to file in configurable directory
-
-Front End:
-* Display list of all items 
-  - Can be sorted by style, author, package, or supported games.
-  - Shows palette preview of image
-  - Either in right-click or other menu allow selecting alternate versions (style-dependant, will swap out with an alternate item block)
-* Display exporting palette preview
-
-VBSP Pre-Compiler:
-* ~~(Using Stylechangers vbsp) -> On call~~
-* ~~Call modular compiler operations~~
-* See issue #6
-
-VRAD Pre-Compiler:
-* ~~Run Stylechanger's VRAD~~
-  - ~~that runs PackBSP for us~~
-* Use PackRat to pack files, this is cross-platform.
-=======
 The BEE2 allows reconfiguring Portal 2's Puzzlemaker editor to use additional items, reskin maps for 
 different eras, and configure many other aspects. All vanilla items have been upgraded with additional 
 bugfixes and improvments.
@@ -119,5 +53,4 @@
 	- vbsp_launch: Wrapper around vbsp, to get around the renaming of scripts to '__main__'.
 	- vmfLib: A library which parses a VMF file to allow easy modification.
 	- voiceLine: Parses quote pack data, and determines the appropriate quote to use for a given map.
-	- VRAD: The BEE2's VRAD hook, which switches to use fast lighting when not in preview mode, and packs files into the BSP after the compilation.
->>>>>>> 64131e6c
+	- VRAD: The BEE2's VRAD hook, which switches to use fast lighting when not in preview mode, and packs files into the BSP after the compilation.