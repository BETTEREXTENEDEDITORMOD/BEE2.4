from tkinter import messagebox

import traceback
import time
# BEE2_config creates this config file to allow easy cross-module access
from BEE2_config import GEN_OPTS

from tk_root import TK_ROOT
import UI
import loadScreen
import paletteLoader
import packageLoader
import gameMan
import extract_packages

ERR_FORMAT = '''
--------------

{time!s}
{underline}
{exception!s}
'''
loadScreen.main_loader.set_length('UI', 9)

DEFAULT_SETTINGS = {
    'Directories': {
        'palette': 'palettes/',
        'package': 'packages/',
    },
    'General': {
        'preserve_BEE2_resource_dir': '0',
        'allow_any_folder_as_game': '0',
        'mute_sounds': '0',
        'show_wip_items': '0',
    },
    'Debug': {
        # Show exceptions in dialog box when crash occurs
        'show_errors': '0',
        # Log whenever items fallback to the parent style
        'log_item_fallbacks': '0',
        # Print message for items that have no match for a style
        'log_missing_styles': '0',
        # Print message for items that are missing ent_count values
        'log_missing_ent_count': '0',
    },
}
GEN_OPTS.set_defaults(DEFAULT_SETTINGS)

show_errors = False

try:

    UI.load_settings()

    show_errors = GEN_OPTS.get_bool('Debug', 'show_errors')

    gameMan.load()
    gameMan.set_game_by_name(
        GEN_OPTS.get_val('Last_Selected', 'Game', ''),
        )

    print('Loading Packages...')
    pack_data = packageLoader.load_packages(
        GEN_OPTS['Directories']['package'],
        load_res=not GEN_OPTS.get_bool(
            'General', 'preserve_BEE2_resource_dir'
        ),
        log_item_fallbacks=GEN_OPTS.get_bool(
            'Debug', 'log_item_fallbacks'),
        log_missing_styles=GEN_OPTS.get_bool(
            'Debug', 'log_missing_styles'),
        log_missing_ent_count=GEN_OPTS.get_bool(
            'Debug', 'log_missing_ent_count'),
    )
    UI.load_packages(pack_data)
    print('Done!')

    print('Loading Palettes...')
    UI.load_palette(
        paletteLoader.load_palettes(GEN_OPTS['Directories']['palette']),
        )
    print('Done!')

    print('Loading Item Translations...', end='')
    gameMan.init_trans()
    print('Done')

    print('Initialising UI...')
    UI.init_windows()  # create all windows
    print('Done!')

    loadScreen.main_loader.destroy()
<<<<<<< HEAD
    if not GEN_OPTS.get_bool('General', 'preserve_BEE2_resource_dir'):
        TK_ROOT.after(
            100,
            extract_packages.start_copying,
            pack_data['zips'],
        )
=======
>>>>>>> 5b69f3ad
    TK_ROOT.mainloop()

except Exception as e:
    # Grab Python's traceback, and record it.
    # This way we have a log.
    loadScreen.main_loader.destroy()

    err = traceback.format_exc()
    if show_errors:
        # Put it onscreen
        messagebox.showinfo(
            title='BEE2 Error!',
            message=str(e).strip('".')+'!',
            icon=messagebox.ERROR,
            )

    # Weekday Date Month Year HH:MM:SS AM/PM
    cur_time = time.strftime('%A %d %B %Y %I:%M:%S%p') + ':'

    print('Logging ' + repr(e) + '!')

    # Always log the exception into a file.
    with open('../config/BEE2-error.log', 'a') as log:
        log.write(ERR_FORMAT.format(
            time=cur_time,
            underline='=' * len(cur_time),
            exception=err,
        ))
    # We still want to crash!
    raise<|MERGE_RESOLUTION|>--- conflicted
+++ resolved
@@ -90,16 +90,13 @@
     print('Done!')
 
     loadScreen.main_loader.destroy()
-<<<<<<< HEAD
+    
     if not GEN_OPTS.get_bool('General', 'preserve_BEE2_resource_dir'):
         TK_ROOT.after(
             100,
             extract_packages.start_copying,
             pack_data['zips'],
         )
-=======
->>>>>>> 5b69f3ad
-    TK_ROOT.mainloop()
 
 except Exception as e:
     # Grab Python's traceback, and record it.
