"""Results for custom fizzlers."""
import conditions
import srctools
import utils
import vbsp
import instanceLocs
<<<<<<< HEAD
from comp_consts import ItemClass
=======
import comp_consts as const
import template_brush
>>>>>>> aecbafcb
from conditions import (
    make_result, meta_cond,
    ITEMS_WITH_CLASS, CONNECTIONS
)
from srctools import Vec, Property, VMF, Entity, Solid, Output
from vbsp import TEX_FIZZLER

from typing import List, Dict

LOGGER = utils.getLogger(__name__, alias='cond.fizzler')

FIZZ_BRUSH_ENTS = {}  # The brush entities we generated, used when merging.
# Key = (conf id, targetname)

# A few positions for material_modify_control,
# so they aren't on top.
MATMOD_OFFSETS = [
    Vec(0,   0, -32),
    Vec(0,  16, -32),
    Vec(0, -16, -64),
    Vec(0,   0,  32),
] * 4  # Just in case there happens to be more textures.


@make_result('custFizzler', 'custFizz', 'customFizzler', 'customFizz')
def res_cust_fizzler(base_inst: Entity, res: Property):
    """Customises the various components of a custom fizzler item.

    This should be executed on the base instance. Brush and MakeLaserField
    are not permitted on laserfield barriers.
    When executed, the $is_laser variable will be set on the base.
    Options:
        * ModelName: sets the targetname given to the model instances.
        * UniqueModel: If true, each model instance will get a suffix to
            allow unique targetnames.
        * Brush: A brush entity that will be generated (the original is
         deleted.) This cannot be used on laserfields.
            * Name is the instance name for the brush
            * Left/Right/Center/Short/Nodraw are the textures used
            * Keys are a block of keyvalues to be set. Targetname and
              Origin are auto-set.
            * Thickness will change the thickness of the fizzler if set.
              By default it is 2 units thick.
            * Outputs is a block of outputs (laid out like in VMFs). The
              targetnames will be localised to the instance.
            * MergeBrushes, if true will merge this brush set into one
              entity for each fizzler. This is useful for non-fizzlers to
              reduce the entity count.
            * SimplifyBrush, if true will merge the three parts into one brush.
              All sides will receive the "nodraw" texture at 0.25 scale.
            * MaterialModify generates material_modify_controls to control
              the brush. One is generated for each texture used in the brush.
              This has subkeys 'name' and 'var' - the entity name and shader
              variable to be modified. MergeBrushes must be enabled if this
              is present.
        * MakeLaserField generates a brush stretched across the whole
          area.
            * Name, keys and thickness are the same as the regular Brush.
            * Texture/Nodraw are the textures.
            * Width is the pixel width of the laser texture, used to
              scale it correctly.
    """
    model_name = res['modelname', None]
    make_unique = res.bool('UniqueModel')
    fizz_name = base_inst['targetname', '']

    # search for the model instances
    model_targetnames = (
        fizz_name + '_modelStart',
        fizz_name + '_modelEnd',
        )
    is_laser = False
    for inst in vbsp.VMF.by_class['func_instance']:
        if inst['targetname'] in model_targetnames:
            if inst.fixup['skin', '0'] == '2':
                is_laser = True
            if model_name is not None:
                if model_name == '':
                    inst['targetname'] = base_inst['targetname']
                else:
                    inst['targetname'] = (
                        base_inst['targetname'] +
                        '-' +
                        model_name
                    )
            if make_unique:
                inst.make_unique()

            for key, value in base_inst.fixup.items():
                inst.fixup[key] = value

    base_inst.fixup['$is_laser'] = is_laser

    new_brush_config = list(res.find_all('brush'))
    if len(new_brush_config) == 0:
        return  # No brush modifications

    if is_laser:
        # This is a laserfield! We can't edit those brushes!
        LOGGER.warning('CustFizzler executed on LaserField!')
        return

    # Record which materialmodify controls are used, so we can add if needed.
    # Conf id -> (brush_name, conf, [textures])
    modify_controls = {}

    for orig_brush in (
            vbsp.VMF.by_class['trigger_portal_cleanser'] &
            vbsp.VMF.by_target[fizz_name + '_brush']):
        orig_brush.remove()
        for config in new_brush_config:

            new_brush = orig_brush.copy()
            # Unique to the particular config property & fizzler name
            conf_key = (id(config), fizz_name)

            if config.bool('SimplifyBrush'):
                # Replace the brush with a simple one of the same size.
                bbox_min, bbox_max = new_brush.get_bbox()
                new_brush.solids = [vbsp.VMF.make_prism(
                    bbox_min, bbox_max,
                    mat=const.Tools.NODRAW,
                ).solid]

            should_merge = config.bool('MergeBrushes')
            if should_merge and conf_key in FIZZ_BRUSH_ENTS:
                # These are shared by both ents, but new_brush won't be added to
                # the map. (We need it though for the widening code to work).
                FIZZ_BRUSH_ENTS[conf_key].solids.extend(new_brush.solids)
            else:
                vbsp.VMF.add_ent(new_brush)
                # Don't allow restyling it
                vbsp.IGNORED_BRUSH_ENTS.add(new_brush)

                new_brush.clear_keys()  # Wipe the original keyvalues
                new_brush['origin'] = orig_brush['origin']
                new_brush['targetname'] = conditions.local_name(
                    base_inst,
                    config['name'],
                )
                # All ents must have a classname!
                new_brush['classname'] = 'trigger_portal_cleanser'

                conditions.set_ent_keys(
                    new_brush, base_inst,
                    config,
                )

                for out_prop in config.find_children('Outputs'):
                    out = Output.parse(out_prop)
                    out.comma_sep = False
                    out.target = conditions.local_name(
                        base_inst,
                        out.target
                    )
                    new_brush.add_out(out)

                if should_merge:  # The first brush...
                    FIZZ_BRUSH_ENTS[conf_key] = new_brush

            mat_mod_conf = config.find_key('MaterialModify', [])
            if mat_mod_conf:
                try:
                    used_materials = modify_controls[id(mat_mod_conf)][2]
                except KeyError:
                    used_materials = set()
                    modify_controls[id(mat_mod_conf)] = (
                        new_brush['targetname'],
                        mat_mod_conf,
                        used_materials
                    )
                # It can only parent to one brush, so it can't attach
                # to them all properly.
                if not should_merge:
                    raise Exception(
                        "MaterialModify won't work without MergeBrushes!"
                    )
            else:
                used_materials = None

            laserfield_conf = config.find_key('MakeLaserField', None)
            if laserfield_conf.value is not None:
                # Resize the brush into a laserfield format, without
                # the 128*64 parts. If the brush is 128x128, we can
                # skip the resizing since it's already correct.
                laser_tex = laserfield_conf['texture', const.Special.LASERFIELD]
                nodraw_tex = laserfield_conf['nodraw', const.Tools.NODRAW]
                tex_width = laserfield_conf.int('texwidth', 512)
                is_short = False
                for side in new_brush.sides():
                    if side == const.Fizzler.SHORT:
                        is_short = True
                        break

                if is_short:
                    for side in new_brush.sides():
                        if side == const.Fizzler.SHORT:
                            side.mat = laser_tex

                            side.uaxis.offset = 0
                            side.scale = 0.25
                        else:
                            side.mat = nodraw_tex
                else:
                    # The hard part - stretching the brush.
                    convert_to_laserfield(
                        new_brush,
                        laser_tex,
                        nodraw_tex,
                        tex_width,
                    )
                if used_materials is not None:
                    used_materials.add(laser_tex.casefold())
            else:
                # Just change the textures
                for side in new_brush.sides():
                    try:
                        tex_cat = TEX_FIZZLER[side.mat.casefold()]
                        side.mat = config[tex_cat]
                    except (KeyError, IndexError):
                        # If we fail, just use the original textures
                        pass
                    else:
                        if used_materials is not None and tex_cat != 'nodraw':
                            used_materials.add(side.mat.casefold())

            widen_amount = config.float('thickness', 2.0)
            if widen_amount != 2:
                for brush in new_brush.solids:
                    conditions.widen_fizz_brush(
                        brush,
                        thickness=widen_amount,
                    )

    for brush_name, config, textures in modify_controls.values():
        skip_if_static = config.bool('dynamicOnly', True)
        if skip_if_static and base_inst.fixup['$connectioncount'] == '0':
            continue
        mat_mod_name = config['name', 'modify']
        var = config['var', '$outputintensity']
        if not var.startswith('$'):
            var = '$' + var

        for off, tex in zip(MATMOD_OFFSETS, textures):
            pos = off.copy().rotate_by_str(base_inst['angles'])
            pos += Vec.from_str(base_inst['origin'])
            vbsp.VMF.create_ent(
                classname='material_modify_control',
                origin=pos,
                targetname=conditions.local_name(base_inst, mat_mod_name),
                materialName='materials/' + tex + '.vmt',
                materialVar=var,
                parentname=brush_name,
            )



def convert_to_laserfield(
        brush: Entity,
        laser_tex: str,
        nodraw_tex: str,
        tex_width: int,
        ):
    """Convert a fizzler into a laserfield func_brush.

    We need to stretch the brush to get rid of the side sections.
    This is the same as moving all the solids to match the
    bounding box. We first get the origin, used to figure out if
    a point should be set to the max or min axis.

    :param brush: The trigger_portal_cleanser to modify.
    :param tex_width: The pixel width of the laserfield texture, used
                       to rescale it appropriately.
    :param laser_tex: The replacement laserfield texture.
    :param nodraw_tex: A replacement version of tools/nodraw.
    """

    # Get the origin and bbox.
    # The origin isn't in the center, but it still works as long as it's
    # in-between the outermost coordinates
    origin = Vec(*[int(v) for v in brush['origin'].split(' ')])
    bbox_min, bbox_max = brush.get_bbox()

    # we only want the middle one with the center, the others are
    # useless. PeTI happens to always have that in the middle.
    brush.solids = [brush.solids[1]]

    for side in brush.solids[0].sides:
        # For every coordinate, set to the maximum if it's larger than the
        # origin.
        for v in side.planes:
            for ax in 'xyz':
                if int(v[ax]) > origin[ax]:
                    v[ax] = str(bbox_max[ax])
                else:
                    v[ax] = str(bbox_min[ax])

        # Determine the shape of this plane.
        bounds_min, bounds_max = side.get_bbox()
        dimensions = bounds_max - bounds_min

        if 2 in dimensions:  # The front/back won't have this dimension
            # This must be a side of the brush.
            side.mat = nodraw_tex
        else:
            side.mat = laser_tex
            # Now we figure out the corrrect u/vaxis values for the texture.

            size = 0
            offset = 0
            for i, wid in enumerate(dimensions):
                if wid > size:
                    size = int(wid)
                    offset = int(bounds_min[i])
            # texture offset to fit properly
            side.uaxis.offset= tex_width/size * -offset
            side.uaxis.scale= size/tex_width  # scaling

            # heightwise it's always the same
            side.vaxis.offset = 256
            side.vaxis.scale = 0.25

# For each direction, the two perpendicular axes and the axis it is pointing in.
PAIR_AXES = {
    (1, 0, 0):  'yz' 'x',
    (-1, 0, 0): 'yz' 'x',
    (0, 1, 0):  'xz' 'y',
    (0, -1, 0): 'xz' 'y',
    (0, 0, 1):  'xy' 'z',
    (0, 0, -1): 'xy' 'z',
}

# For singleBrush in fizzlermodelpair
PAIR_FIZZ_BRUSHES = {}  # type: Dict[str, Solid]

@make_result('fizzlerModelPair')
def res_fizzler_pair(vmf: VMF, begin_inst: Entity, res: Property):
    """Modify the instance of a fizzler to link with its pair.

    Each pair will be given a name along the lines of "fizz_name-model1334".
    Values:
        - StartInst, EndInst: The instances used for each end
        - MidInst: An instance placed every 128 units between emitters.
        - SingleInst: If the models are 1 block apart, replace both with this
            instance.
        - BrushKeys, LocalBrushKeys: If specified, a brush entity will be
           generated from some templates at the position of the models.
        - StartTemp, EndTemp, SingleTemp: Templates for the above.
        - SingleBrush: If true, the brush will be shared among the entirety
           of this fizzler.
        - uniqueName: If true, all pairs get a unique name for themselves.
          if False, all instances use the base instance name.
    """
    orig_target = begin_inst['targetname']

    if 'modelEnd' in orig_target:
        return  # We only execute starting from the start side.

    orig_target = orig_target[:-11]  # remove "_modelStart"
    end_name = orig_target + '_modelEnd'  # What we search for

    # The name all these instances get
    if srctools.conv_bool(res['uniqueName', '1'], True):
        pair_name = orig_target + '-model' + str(begin_inst.id)
    else:
        pair_name = orig_target

    orig_file = begin_inst['file']

    begin_inst['file'] = instanceLocs.resolve_one(res['StartInst'], error=True)
    end_file = instanceLocs.resolve_one(res['EndInst'], error=True)
    mid_file = instanceLocs.resolve_one(res['MidInst', ''])
    single_file = instanceLocs.resolve_one(res['SingleInst', ''])

    begin_inst['targetname'] = pair_name

    brush = None
    if 'brushkeys' in res:
        begin_temp = res['StartTemp', '']
        end_temp = res['EndTemp', '']
        single_temp = res['SingleTemp']

        if res.bool('SingleBrush'):
            try:
                brush = PAIR_FIZZ_BRUSHES[orig_target]
            except KeyError:
                pass
        if not brush:
            brush = vmf.create_ent(
                classname='func_brush',  # default
                origin=begin_inst['origin'],
            )
            conditions.set_ent_keys(
                brush,
                begin_inst,
                res,
                'BrushKeys',
            )
            if res.bool('SingleBrush'):
                PAIR_FIZZ_BRUSHES[orig_target] = brush
    else:
        begin_temp = end_temp = single_temp = None

    direction = Vec(0, 0, 1).rotate_by_str(begin_inst['angles'])

    begin_pos = Vec.from_str(begin_inst['origin'])
    axis_1, axis_2, main_axis = PAIR_AXES[direction.as_tuple()]
    for end_inst in vbsp.VMF.by_class['func_instance']:
        if end_inst['targetname', ''] != end_name:
            # Only examine this barrier hazard's instances!
            continue
        if end_inst['file'] != orig_file:
            # Allow adding overlays or other instances at the ends.
            continue
        end_pos = Vec.from_str(end_inst['origin'])
        if (
                begin_pos[axis_1] == end_pos[axis_1] and
                begin_pos[axis_2] == end_pos[axis_2]
        ):
            length = int(end_pos[main_axis] - begin_pos[main_axis])
            break
    else:
        LOGGER.warning('No matching pair for {}!!', orig_target)
        return

    if length == 0:
        if single_temp:
            temp_brushes = template_brush.import_template(
                single_temp,
                Vec.from_str(begin_inst['origin']),
                Vec.from_str(begin_inst['angles']),
                force_type=template_brush.TEMP_TYPES.world,
                add_to_map=False,
            )
            brush.solids.extend(temp_brushes.world)

        if single_file:
            end_inst.remove()
            begin_inst['file'] = single_file
            # Don't do anything else with end instances.
            return
    else:
        if begin_temp:
            temp_brushes = template_brush.import_template(
                begin_temp,
                Vec.from_str(begin_inst['origin']),
                Vec.from_str(begin_inst['angles']),
                force_type=template_brush.TEMP_TYPES.world,
                add_to_map=False,
            )
            brush.solids.extend(temp_brushes.world)

        if end_temp:
            temp_brushes = template_brush.import_template(
                end_temp,
                Vec.from_str(end_inst['origin']),
                Vec.from_str(end_inst['angles']),
                force_type=template_brush.TEMP_TYPES.world,
                add_to_map=False,
            )
            brush.solids.extend(temp_brushes.world)

    end_inst['targetname'] = pair_name
    end_inst['file'] = end_file

    if mid_file != '' and length:
        # Go 64 from each side, and always have at least 1 section
        # A 128 gap will have length = 0
        for dis in range(0, abs(length) + 1, 128):
            new_pos = begin_pos + direction * dis
            vbsp.VMF.create_ent(
                classname='func_instance',
                targetname=pair_name,
                angles=begin_inst['angles'],
                file=mid_file,
                origin=new_pos,
            )


@meta_cond(priority=-200, only_once=True)
def fizzler_out_relay():
    """Link fizzlers with a relay item so they can be given outputs."""
    relay_file = instanceLocs.resolve('<ITEM_BEE2_FIZZLER_OUT_RELAY>')
    if not relay_file:
        # No relay item - deactivated most likely.
        return

    # instances
    fizz_models = set()
    # base -> connections
    fizz_bases = {}

    for fizz_id in ITEMS_WITH_CLASS[ItemClass.FIZZLER]:
        base, model = instanceLocs.resolve(
            '<{}: fizz_base, fizz_model>'.format(fizz_id)
        )
        fizz_bases[base.casefold()] = CONNECTIONS[fizz_id]
        fizz_models.add(model.casefold())

    # targetname -> base inst, connections
    fizz_by_name = {}

    # origin, normal -> targetname
    pos_to_name = {}

    marker_inst = []  # type: List[Entity]

    LOGGER.info('Fizzler data: {}', locals())

    for inst in vbsp.VMF.by_class['func_instance']:
        filename = inst['file'].casefold()
        name = inst['targetname']
        if filename in fizz_bases:
            fizz_by_name[inst['targetname']] = inst, fizz_bases[filename]
        elif filename in fizz_models:
            if inst['targetname'].endswith(('_modelStart', '_modelEnd')):
                name = inst['targetname'].rsplit('_', 1)[0]

        elif filename in relay_file:
            marker_inst.append(inst)
            # Remove the marker, we don't need that...
            inst.remove()
            continue
        else:
            continue

        pos_to_name[
            Vec.from_str(inst['origin']).as_tuple(),
            Vec(0, 0, 1).rotate_by_str(inst['angles']).as_tuple()
        ] = name

    for inst in marker_inst:
        try:
            fizz_name = pos_to_name[
                Vec.from_str(inst['origin']).as_tuple(),
                Vec(0, 0, 1).rotate_by_str(inst['angles']).as_tuple()
            ]
        except KeyError:
            # Not placed on a fizzler...
            continue
        base_inst, connections = fizz_by_name[fizz_name]

        # Copy over fixup values
        for key, val in inst.fixup.items():
            base_inst.fixup[key] = val

        for out in inst.outputs:
            new_out = out.copy()
            if out.output == 'ON':
                new_out.inst_out, new_out.output = connections.out_act
            elif out.output == 'OFF':
                new_out.inst_out, new_out.output = connections.out_deact
            else:
                # Not the marker's output somehow?
                continue
            base_inst.add_out(new_out)<|MERGE_RESOLUTION|>--- conflicted
+++ resolved
@@ -4,12 +4,8 @@
 import utils
 import vbsp
 import instanceLocs
-<<<<<<< HEAD
-from comp_consts import ItemClass
-=======
 import comp_consts as const
 import template_brush
->>>>>>> aecbafcb
 from conditions import (
     make_result, meta_cond,
     ITEMS_WITH_CLASS, CONNECTIONS
@@ -502,7 +498,7 @@
     # base -> connections
     fizz_bases = {}
 
-    for fizz_id in ITEMS_WITH_CLASS[ItemClass.FIZZLER]:
+    for fizz_id in ITEMS_WITH_CLASS[const.ItemClass.FIZZLER]:
         base, model = instanceLocs.resolve(
             '<{}: fizz_base, fizz_model>'.format(fizz_id)
         )
